# -*- Mode: Python -*-
#
# QAPI Schema

##
# @NameInfo:
#
# Guest name information.
#
# @name: #optional The name of the guest
#
# Since 0.14.0
##
{ 'type': 'NameInfo', 'data': {'*name': 'str'} }

##
# @query-name:
#
# Return the name information of a guest.
#
# Returns: @NameInfo of the guest
#
# Since 0.14.0
##
{ 'command': 'query-name', 'returns': 'NameInfo' }

##
# @VersionInfo:
#
# A description of QEMU's version.
#
# @qemu.major:  The major version of QEMU
#
# @qemu.minor:  The minor version of QEMU
#
# @qemu.micro:  The micro version of QEMU.  By current convention, a micro
#               version of 50 signifies a development branch.  A micro version
#               greater than or equal to 90 signifies a release candidate for
#               the next minor version.  A micro version of less than 50
#               signifies a stable release.
#
# @package:     QEMU will always set this field to an empty string.  Downstream
#               versions of QEMU should set this to a non-empty string.  The
#               exact format depends on the downstream however it highly
#               recommended that a unique name is used.
#
# Since: 0.14.0
##
{ 'type': 'VersionInfo',
  'data': {'qemu': {'major': 'int', 'minor': 'int', 'micro': 'int'},
           'package': 'str'} }

##
# @query-version:
#
# Returns the current version of QEMU.
#
# Returns:  A @VersionInfo object describing the current version of QEMU.
#
# Since: 0.14.0
##
{ 'command': 'query-version', 'returns': 'VersionInfo' }

##
# @KvmInfo:
#
# Information about support for KVM acceleration
#
# @enabled: true if KVM acceleration is active
#
# @present: true if KVM acceleration is built into this executable
#
# Since: 0.14.0
##
{ 'type': 'KvmInfo', 'data': {'enabled': 'bool', 'present': 'bool'} }

##
# @query-kvm:
#
# Returns information about KVM acceleration
#
# Returns: @KvmInfo
#
# Since: 0.14.0
##
{ 'command': 'query-kvm', 'returns': 'KvmInfo' }

##
# @RunState
#
# An enumation of VM run states.
#
# @debug: QEMU is running on a debugger
#
# @inmigrate: guest is paused waiting for an incoming migration
#
# @internal-error: An internal error that prevents further guest execution
# has occurred
#
# @io-error: the last IOP has failed and the device is configured to pause
# on I/O errors
#
# @paused: guest has been paused via the 'stop' command
#
# @postmigrate: guest is paused following a successful 'migrate'
#
# @prelaunch: QEMU was started with -S and guest has not started
#
# @finish-migrate: guest is paused to finish the migration process
#
# @restore-vm: guest is paused to restore VM state
#
# @running: guest is actively running
#
# @save-vm: guest is paused to save the VM state
#
# @shutdown: guest is shut down (and -no-shutdown is in use)
#
# @watchdog: the watchdog action is configured to pause and has been triggered
##
{ 'enum': 'RunState',
  'data': [ 'debug', 'inmigrate', 'internal-error', 'io-error', 'paused',
            'postmigrate', 'prelaunch', 'finish-migrate', 'restore-vm',
            'running', 'save-vm', 'shutdown', 'watchdog' ] }

##
# @StatusInfo:
#
# Information about VCPU run state
#
# @running: true if all VCPUs are runnable, false if not runnable
#
# @singlestep: true if VCPUs are in single-step mode
#
# @status: the virtual machine @RunState
#
# Since:  0.14.0
#
# Notes: @singlestep is enabled through the GDB stub
##
{ 'type': 'StatusInfo',
  'data': {'running': 'bool', 'singlestep': 'bool', 'status': 'RunState'} }

##
# @query-status:
#
# Query the run status of all VCPUs
#
# Returns: @StatusInfo reflecting all VCPUs
#
# Since:  0.14.0
##
{ 'command': 'query-status', 'returns': 'StatusInfo' }

##
# @UuidInfo:
#
# Guest UUID information.
#
# @UUID: the UUID of the guest
#
# Since: 0.14.0
#
# Notes: If no UUID was specified for the guest, a null UUID is returned.
##
{ 'type': 'UuidInfo', 'data': {'UUID': 'str'} }

##
# @query-uuid:
#
# Query the guest UUID information.
#
# Returns: The @UuidInfo for the guest
#
# Since 0.14.0
##
{ 'command': 'query-uuid', 'returns': 'UuidInfo' }

##
# @ChardevInfo:
#
# Information about a character device.
#
# @label: the label of the character device
#
# @filename: the filename of the character device
#
# Notes: @filename is encoded using the QEMU command line character device
#        encoding.  See the QEMU man page for details.
#
# Since: 0.14.0
##
{ 'type': 'ChardevInfo', 'data': {'label': 'str', 'filename': 'str'} }

##
# @query-chardev:
#
# Returns information about current character devices.
#
# Returns: a list of @ChardevInfo
#
# Since: 0.14.0
##
{ 'command': 'query-chardev', 'returns': ['ChardevInfo'] }

##
# @CommandInfo:
#
# Information about a QMP command
#
# @name: The command name
#
# Since: 0.14.0
##
{ 'type': 'CommandInfo', 'data': {'name': 'str'} }

##
# @query-commands:
#
# Return a list of supported QMP commands by this server
#
# Returns: A list of @CommandInfo for all supported commands
#
# Since: 0.14.0
##
{ 'command': 'query-commands', 'returns': ['CommandInfo'] }

##
# @MigrationStats
#
# Detailed migration status.
#
# @transferred: amount of bytes already transferred to the target VM
#
# @remaining: amount of bytes remaining to be transferred to the target VM
#
# @total: total amount of bytes involved in the migration process
#
# Since: 0.14.0.
##
{ 'type': 'MigrationStats',
  'data': {'transferred': 'int', 'remaining': 'int', 'total': 'int' } }

##
# @MigrationInfo
#
# Information about current migration process.
#
# @status: #optional string describing the current migration status.
#          As of 0.14.0 this can be 'active', 'completed', 'failed' or
#          'cancelled'. If this field is not returned, no migration process
#          has been initiated
#
# @ram: #optional @MigrationStats containing detailed migration status,
#       only returned if status is 'active'
#
# @disk: #optional @MigrationStats containing detailed disk migration
#        status, only returned if status is 'active' and it is a block
#        migration
#
# Since: 0.14.0
##
{ 'type': 'MigrationInfo',
  'data': {'*status': 'str', '*ram': 'MigrationStats',
           '*disk': 'MigrationStats'} }

##
# @query-migrate
#
# Returns information about current migration process.
#
# Returns: @MigrationInfo
#
# Since: 0.14.0
##
{ 'command': 'query-migrate', 'returns': 'MigrationInfo' }

##
# @MouseInfo:
#
# Information about a mouse device.
#
# @name: the name of the mouse device
#
# @index: the index of the mouse device
#
# @current: true if this device is currently receiving mouse events
#
# @absolute: true if this device supports absolute coordinates as input
#
# Since: 0.14.0
##
{ 'type': 'MouseInfo',
  'data': {'name': 'str', 'index': 'int', 'current': 'bool',
           'absolute': 'bool'} }

##
# @query-mice:
#
# Returns information about each active mouse device
#
# Returns: a list of @MouseInfo for each device
#
# Since: 0.14.0
##
{ 'command': 'query-mice', 'returns': ['MouseInfo'] }

##
# @CpuInfo:
#
# Information about a virtual CPU
#
# @CPU: the index of the virtual CPU
#
# @current: this only exists for backwards compatible and should be ignored
# 
# @halted: true if the virtual CPU is in the halt state.  Halt usually refers
#          to a processor specific low power mode.
#
# @pc: #optional If the target is i386 or x86_64, this is the 64-bit instruction
#                pointer.
#                If the target is Sparc, this is the PC component of the
#                instruction pointer.
#
# @nip: #optional If the target is PPC, the instruction pointer
#
# @npc: #optional If the target is Sparc, the NPC component of the instruction
#                 pointer
#
# @PC: #optional If the target is MIPS, the instruction pointer
#
# @thread_id: ID of the underlying host thread
#
# Since: 0.14.0
#
# Notes: @halted is a transient state that changes frequently.  By the time the
#        data is sent to the client, the guest may no longer be halted.
##
{ 'type': 'CpuInfo',
  'data': {'CPU': 'int', 'current': 'bool', 'halted': 'bool', '*pc': 'int',
           '*nip': 'int', '*npc': 'int', '*PC': 'int', 'thread_id': 'int'} }

##
# @query-cpus:
#
# Returns a list of information about each virtual CPU.
#
# Returns: a list of @CpuInfo for each virtual CPU
#
# Since: 0.14.0
##
{ 'command': 'query-cpus', 'returns': ['CpuInfo'] }

##
# @BlockDeviceInfo:
#
# Information about the backing device for a block device.
#
# @file: the filename of the backing device
#
# @ro: true if the backing device was open read-only
#
# @drv: the name of the block format used to open the backing device. As of
#       0.14.0 this can be: 'blkdebug', 'bochs', 'cloop', 'cow', 'dmg',
#       'file', 'file', 'ftp', 'ftps', 'host_cdrom', 'host_device',
#       'host_floppy', 'http', 'https', 'nbd', 'parallels', 'qcow',
#       'qcow2', 'raw', 'tftp', 'vdi', 'vmdk', 'vpc', 'vvfat'
#
# @backing_file: #optional the name of the backing file (for copy-on-write)
#
# @encrypted: true if the backing device is encrypted
#
# @bps: total throughput limit in bytes per second is specified
#
# @bps_rd: read throughput limit in bytes per second is specified
#
# @bps_wr: write throughput limit in bytes per second is specified
#
# @iops: total I/O operations per second is specified
#
# @iops_rd: read I/O operations per second is specified
#
# @iops_wr: write I/O operations per second is specified
#
# Since: 0.14.0
#
# Notes: This interface is only found in @BlockInfo.
##
{ 'type': 'BlockDeviceInfo',
  'data': { 'file': 'str', 'ro': 'bool', 'drv': 'str',
            '*backing_file': 'str', 'encrypted': 'bool',
            'bps': 'int', 'bps_rd': 'int', 'bps_wr': 'int',
            'iops': 'int', 'iops_rd': 'int', 'iops_wr': 'int'} }

##
# @BlockDeviceIoStatus:
#
# An enumeration of block device I/O status.
#
# @ok: The last I/O operation has succeeded
#
# @failed: The last I/O operation has failed
#
# @nospace: The last I/O operation has failed due to a no-space condition
#
# Since: 1.0
##
{ 'enum': 'BlockDeviceIoStatus', 'data': [ 'ok', 'failed', 'nospace' ] }

##
# @BlockInfo:
#
# Block device information.  This structure describes a virtual device and
# the backing device associated with it.
#
# @device: The device name associated with the virtual device.
#
# @type: This field is returned only for compatibility reasons, it should
#        not be used (always returns 'unknown')
#
# @removable: True if the device supports removable media.
#
# @locked: True if the guest has locked this device from having its media
#          removed
#
# @tray_open: #optional True if the device has a tray and it is open
#             (only present if removable is true)
#
# @io-status: #optional @BlockDeviceIoStatus. Only present if the device
#             supports it and the VM is configured to stop on errors
#
# @inserted: #optional @BlockDeviceInfo describing the device if media is
#            present
#
# Since:  0.14.0
##
{ 'type': 'BlockInfo',
  'data': {'device': 'str', 'type': 'str', 'removable': 'bool',
           'locked': 'bool', '*inserted': 'BlockDeviceInfo',
           '*tray_open': 'bool', '*io-status': 'BlockDeviceIoStatus'} }

##
# @query-block:
#
# Get a list of BlockInfo for all virtual block devices.
#
# Returns: a list of @BlockInfo describing each virtual block device
#
# Since: 0.14.0
##
{ 'command': 'query-block', 'returns': ['BlockInfo'] }

##
# @BlockDeviceStats:
#
# Statistics of a virtual block device or a block backing device.
#
# @rd_bytes:      The number of bytes read by the device.
#
# @wr_bytes:      The number of bytes written by the device.
#
# @rd_operations: The number of read operations performed by the device.
#
# @wr_operations: The number of write operations performed by the device.
#
# @flush_operations: The number of cache flush operations performed by the
#                    device (since 0.15.0)
#
# @flush_total_time_ns: Total time spend on cache flushes in nano-seconds
#                       (since 0.15.0).
#
# @wr_total_time_ns: Total time spend on writes in nano-seconds (since 0.15.0).
#
# @rd_total_time_ns: Total_time_spend on reads in nano-seconds (since 0.15.0).
#
# @wr_highest_offset: The offset after the greatest byte written to the
#                     device.  The intended use of this information is for
#                     growable sparse files (like qcow2) that are used on top
#                     of a physical device.
#
# Since: 0.14.0
##
{ 'type': 'BlockDeviceStats',
  'data': {'rd_bytes': 'int', 'wr_bytes': 'int', 'rd_operations': 'int',
           'wr_operations': 'int', 'flush_operations': 'int',
           'flush_total_time_ns': 'int', 'wr_total_time_ns': 'int',
           'rd_total_time_ns': 'int', 'wr_highest_offset': 'int' } }

##
# @BlockStats:
#
# Statistics of a virtual block device or a block backing device.
#
# @device: #optional If the stats are for a virtual block device, the name
#          corresponding to the virtual block device.
#
# @stats:  A @BlockDeviceStats for the device.
#
# @parent: #optional This may point to the backing block device if this is a
#          a virtual block device.  If it's a backing block, this will point
#          to the backing file is one is present.
#
# Since: 0.14.0
##
{ 'type': 'BlockStats',
  'data': {'*device': 'str', 'stats': 'BlockDeviceStats',
           '*parent': 'BlockStats'} }

##
# @query-blockstats:
#
# Query the @BlockStats for all virtual block devices.
#
# Returns: A list of @BlockStats for each virtual block devices.
#
# Since: 0.14.0
##
{ 'command': 'query-blockstats', 'returns': ['BlockStats'] }

##
# @VncClientInfo:
#
# Information about a connected VNC client.
#
# @host: The host name of the client.  QEMU tries to resolve this to a DNS name
#        when possible.
#
# @family: 'ipv6' if the client is connected via IPv6 and TCP
#          'ipv4' if the client is connected via IPv4 and TCP
#          'unix' if the client is connected via a unix domain socket
#          'unknown' otherwise
#
# @service: The service name of the client's port.  This may depends on the
#           host system's service database so symbolic names should not be
#           relied on.
#
# @x509_dname: #optional If x509 authentication is in use, the Distinguished
#              Name of the client.
#
# @sasl_username: #optional If SASL authentication is in use, the SASL username
#                 used for authentication.
#
# Since: 0.14.0
##
{ 'type': 'VncClientInfo',
  'data': {'host': 'str', 'family': 'str', 'service': 'str',
           '*x509_dname': 'str', '*sasl_username': 'str'} }

##
# @VncInfo:
#
# Information about the VNC session.
#
# @enabled: true if the VNC server is enabled, false otherwise
#
# @host: #optional The hostname the VNC server is bound to.  This depends on
#        the name resolution on the host and may be an IP address.
#
# @family: #optional 'ipv6' if the host is listening for IPv6 connections
#                    'ipv4' if the host is listening for IPv4 connections
#                    'unix' if the host is listening on a unix domain socket
#                    'unknown' otherwise
#
# @service: #optional The service name of the server's port.  This may depends
#           on the host system's service database so symbolic names should not
#           be relied on.
#
# @auth: #optional the current authentication type used by the server
#        'none' if no authentication is being used
#        'vnc' if VNC authentication is being used
#        'vencrypt+plain' if VEncrypt is used with plain text authentication
#        'vencrypt+tls+none' if VEncrypt is used with TLS and no authentication
#        'vencrypt+tls+vnc' if VEncrypt is used with TLS and VNC authentication
#        'vencrypt+tls+plain' if VEncrypt is used with TLS and plain text auth
#        'vencrypt+x509+none' if VEncrypt is used with x509 and no auth
#        'vencrypt+x509+vnc' if VEncrypt is used with x509 and VNC auth
#        'vencrypt+x509+plain' if VEncrypt is used with x509 and plain text auth
#        'vencrypt+tls+sasl' if VEncrypt is used with TLS and SASL auth
#        'vencrypt+x509+sasl' if VEncrypt is used with x509 and SASL auth
#
# @clients: a list of @VncClientInfo of all currently connected clients
#
# Since: 0.14.0
##
{ 'type': 'VncInfo',
  'data': {'enabled': 'bool', '*host': 'str', '*family': 'str',
           '*service': 'str', '*auth': 'str', '*clients': ['VncClientInfo']} }

##
# @query-vnc:
#
# Returns information about the current VNC server
#
# Returns: @VncInfo
#          If VNC support is not compiled in, FeatureDisabled
#
# Since: 0.14.0
##
{ 'command': 'query-vnc', 'returns': 'VncInfo' }

##
# @SpiceChannel
#
# Information about a SPICE client channel.
#
# @host: The host name of the client.  QEMU tries to resolve this to a DNS name
#        when possible.
#
# @family: 'ipv6' if the client is connected via IPv6 and TCP
#          'ipv4' if the client is connected via IPv4 and TCP
#          'unix' if the client is connected via a unix domain socket
#          'unknown' otherwise
#
# @port: The client's port number.
#
# @connection-id: SPICE connection id number.  All channels with the same id
#                 belong to the same SPICE session.
#
# @connection-type: SPICE channel type number.  "1" is the main control
#                   channel, filter for this one if you want to track spice
#                   sessions only
#
# @channel-id: SPICE channel ID number.  Usually "0", might be different when
#              multiple channels of the same type exist, such as multiple
#              display channels in a multihead setup
#
# @tls: true if the channel is encrypted, false otherwise.
#
# Since: 0.14.0
##
{ 'type': 'SpiceChannel',
  'data': {'host': 'str', 'family': 'str', 'port': 'str',
           'connection-id': 'int', 'channel-type': 'int', 'channel-id': 'int',
           'tls': 'bool'} }

##
# @SpiceInfo
#
# Information about the SPICE session.
# 
# @enabled: true if the SPICE server is enabled, false otherwise
#
# @host: #optional The hostname the SPICE server is bound to.  This depends on
#        the name resolution on the host and may be an IP address.
#
# @port: #optional The SPICE server's port number.
#
# @compiled-version: #optional SPICE server version.
#
# @tls-port: #optional The SPICE server's TLS port number.
#
# @auth: #optional the current authentication type used by the server
#        'none'  if no authentication is being used
#        'spice' uses SASL or direct TLS authentication, depending on command
#                line options
#
# @channels: a list of @SpiceChannel for each active spice channel
#
# Since: 0.14.0
##
{ 'type': 'SpiceInfo',
  'data': {'enabled': 'bool', '*host': 'str', '*port': 'int',
           '*tls-port': 'int', '*auth': 'str', '*compiled-version': 'str',
           '*channels': ['SpiceChannel']} }

##
# @query-spice
#
# Returns information about the current SPICE server
#
# Returns: @SpiceInfo
#
# Since: 0.14.0
##
{ 'command': 'query-spice', 'returns': 'SpiceInfo' }

##
# @BalloonInfo:
#
# Information about the guest balloon device.
#
# @actual: the number of bytes the balloon currently contains
#
# @mem_swapped_in: #optional number of pages swapped in within the guest
#
# @mem_swapped_out: #optional number of pages swapped out within the guest
#
# @major_page_faults: #optional number of major page faults within the guest
#
# @minor_page_faults: #optional number of minor page faults within the guest
#
# @free_mem: #optional amount of memory (in bytes) free in the guest
#
# @total_mem: #optional amount of memory (in bytes) visible to the guest
#
# Since: 0.14.0
#
# Notes: all current versions of QEMU do not fill out optional information in
#        this structure.
##
{ 'type': 'BalloonInfo',
  'data': {'actual': 'int', '*mem_swapped_in': 'int',
           '*mem_swapped_out': 'int', '*major_page_faults': 'int',
           '*minor_page_faults': 'int', '*free_mem': 'int',
           '*total_mem': 'int'} }

##
# @query-balloon:
#
# Return information about the balloon device.
#
# Returns: @BalloonInfo on success
#          If the balloon driver is enabled but not functional because the KVM
#          kernel module cannot support it, KvmMissingCap
#          If no balloon device is present, DeviceNotActive
#
# Since: 0.14.0
##
{ 'command': 'query-balloon', 'returns': 'BalloonInfo' }

##
# @PciMemoryRange:
#
# A PCI device memory region
#
# @base: the starting address (guest physical)
#
# @limit: the ending address (guest physical)
#
# Since: 0.14.0
##
{ 'type': 'PciMemoryRange', 'data': {'base': 'int', 'limit': 'int'} }

##
# @PciMemoryRegion
#
# Information about a PCI device I/O region.
#
# @bar: the index of the Base Address Register for this region
#
# @type: 'io' if the region is a PIO region
#        'memory' if the region is a MMIO region
#
# @prefetch: #optional if @type is 'memory', true if the memory is prefetchable
#
# @mem_type_64: #optional if @type is 'memory', true if the BAR is 64-bit
#
# Since: 0.14.0
##
{ 'type': 'PciMemoryRegion',
  'data': {'bar': 'int', 'type': 'str', 'address': 'int', 'size': 'int',
           '*prefetch': 'bool', '*mem_type_64': 'bool' } }

##
# @PciBridgeInfo:
#
# Information about a PCI Bridge device
#
# @bus.number: primary bus interface number.  This should be the number of the
#              bus the device resides on.
#
# @bus.secondary: secondary bus interface number.  This is the number of the
#                 main bus for the bridge
#
# @bus.subordinate: This is the highest number bus that resides below the
#                   bridge.
#
# @bus.io_range: The PIO range for all devices on this bridge
#
# @bus.memory_range: The MMIO range for all devices on this bridge
#
# @bus.prefetchable_range: The range of prefetchable MMIO for all devices on
#                          this bridge
#
# @devices: a list of @PciDeviceInfo for each device on this bridge
#
# Since: 0.14.0
##
{ 'type': 'PciBridgeInfo',
  'data': {'bus': { 'number': 'int', 'secondary': 'int', 'subordinate': 'int',
                    'io_range': 'PciMemoryRange',
                    'memory_range': 'PciMemoryRange',
                    'prefetchable_range': 'PciMemoryRange' },
           '*devices': ['PciDeviceInfo']} }

##
# @PciDeviceInfo:
#
# Information about a PCI device
#
# @bus: the bus number of the device
#
# @slot: the slot the device is located in
#
# @function: the function of the slot used by the device
#
# @class_info.desc: #optional a string description of the device's class
#
# @class_info.class: the class code of the device
#
# @id.device: the PCI device id
#
# @id.vendor: the PCI vendor id
#
# @irq: #optional if an IRQ is assigned to the device, the IRQ number
#
# @qdev_id: the device name of the PCI device
#
# @pci_bridge: if the device is a PCI bridge, the bridge information
#
# @regions: a list of the PCI I/O regions associated with the device
#
# Notes: the contents of @class_info.desc are not stable and should only be
#        treated as informational.
#
# Since: 0.14.0
##
{ 'type': 'PciDeviceInfo',
  'data': {'bus': 'int', 'slot': 'int', 'function': 'int',
           'class_info': {'*desc': 'str', 'class': 'int'},
           'id': {'device': 'int', 'vendor': 'int'},
           '*irq': 'int', 'qdev_id': 'str', '*pci_bridge': 'PciBridgeInfo',
           'regions': ['PciMemoryRegion']} }

##
# @PciInfo:
#
# Information about a PCI bus
#
# @bus: the bus index
#
# @devices: a list of devices on this bus
#
# Since: 0.14.0
##
{ 'type': 'PciInfo', 'data': {'bus': 'int', 'devices': ['PciDeviceInfo']} }

##
# @query-pci:
#
# Return information about the PCI bus topology of the guest.
#
# Returns: a list of @PciInfo for each PCI bus
#
# Since: 0.14.0
##
{ 'command': 'query-pci', 'returns': ['PciInfo'] }

##
# @BlockJobInfo:
#
# Information about a long-running block device operation.
#
# @type: the job type ('stream' for image streaming)
#
# @device: the block device name
#
# @len: the maximum progress value
#
# @offset: the current progress value
#
# @speed: the rate limit, bytes per second
#
# Since: 1.1
##
{ 'type': 'BlockJobInfo',
  'data': {'type': 'str', 'device': 'str', 'len': 'int',
           'offset': 'int', 'speed': 'int'} }

##
# @query-block-jobs:
#
# Return information about long-running block device operations.
#
# Returns: a list of @BlockJobInfo for each active block job
#
# Since: 1.1
##
{ 'command': 'query-block-jobs', 'returns': ['BlockJobInfo'] }

##
# @quit:
#
# This command will cause the QEMU process to exit gracefully.  While every
# attempt is made to send the QMP response before terminating, this is not
# guaranteed.  When using this interface, a premature EOF would not be
# unexpected.
#
# Since: 0.14.0
##
{ 'command': 'quit' }

##
# @stop:
#
# Stop all guest VCPU execution.
#
# Since:  0.14.0
#
# Notes:  This function will succeed even if the guest is already in the stopped
#         state
##
{ 'command': 'stop' }

##
# @system_reset:
#
# Performs a hard reset of a guest.
#
# Since: 0.14.0
##
{ 'command': 'system_reset' }

##
# @system_powerdown:
#
# Requests that a guest perform a powerdown operation.
#
# Since: 0.14.0
#
# Notes: A guest may or may not respond to this command.  This command
#        returning does not indicate that a guest has accepted the request or
#        that it has shut down.  Many guests will respond to this command by
#        prompting the user in some way.
##
{ 'command': 'system_powerdown' }

##
# @cpu:
#
# This command is a nop that is only provided for the purposes of compatibility.
#
# Since: 0.14.0
#
# Notes: Do not use this command.
##
{ 'command': 'cpu', 'data': {'index': 'int'} }

##
# @memsave:
#
# Save a portion of guest memory to a file.
#
# @val: the virtual address of the guest to start from
#
# @size: the size of memory region to save
#
# @filename: the file to save the memory to as binary data
#
# @cpu-index: #optional the index of the virtual CPU to use for translating the
#                       virtual address (defaults to CPU 0)
#
# Returns: Nothing on success
#          If @cpu is not a valid VCPU, InvalidParameterValue
#          If @filename cannot be opened, OpenFileFailed
#          If an I/O error occurs while writing the file, IOError
#
# Since: 0.14.0
#
# Notes: Errors were not reliably returned until 1.1
##
{ 'command': 'memsave',
  'data': {'val': 'int', 'size': 'int', 'filename': 'str', '*cpu-index': 'int'} }

##
# @pmemsave:
#
# Save a portion of guest physical memory to a file.
#
# @val: the physical address of the guest to start from
#
# @size: the size of memory region to save
#
# @filename: the file to save the memory to as binary data
#
# Returns: Nothing on success
#          If @filename cannot be opened, OpenFileFailed
#          If an I/O error occurs while writing the file, IOError
#
# Since: 0.14.0
#
# Notes: Errors were not reliably returned until 1.1
##
{ 'command': 'pmemsave',
  'data': {'val': 'int', 'size': 'int', 'filename': 'str'} }

##
# @cont:
#
# Resume guest VCPU execution.
#
# Since:  0.14.0
#
# Returns:  If successful, nothing
#           If the QEMU is waiting for an incoming migration, MigrationExpected
#           If QEMU was started with an encrypted block device and a key has
#              not yet been set, DeviceEncrypted.
#
# Notes:  This command will succeed if the guest is currently running.
##
{ 'command': 'cont' }

##
# @system_wakeup:
#
# Wakeup guest from suspend.  Does nothing in case the guest isn't suspended.
#
# Since:  1.1
#
# Returns:  nothing.
##
{ 'command': 'system_wakeup' }

##
# @inject-nmi:
#
# Injects an Non-Maskable Interrupt into all guest's VCPUs.
#
# Returns:  If successful, nothing
#           If the Virtual Machine doesn't support NMI injection, Unsupported
#
# Since:  0.14.0
#
# Notes: Only x86 Virtual Machines support this command.
##
{ 'command': 'inject-nmi' }

##
# @set_link:
#
# Sets the link status of a virtual network adapter.
#
# @name: the device name of the virtual network adapter
#
# @up: true to set the link status to be up
#
# Returns: Nothing on success
#          If @name is not a valid network device, DeviceNotFound
#
# Since: 0.14.0
#
# Notes: Not all network adapters support setting link status.  This command
#        will succeed even if the network adapter does not support link status
#        notification.
##
{ 'command': 'set_link', 'data': {'name': 'str', 'up': 'bool'} }

##
# @block_passwd:
#
# This command sets the password of a block device that has not been open
# with a password and requires one.
#
# The two cases where this can happen are a block device is created through
# QEMU's initial command line or a block device is changed through the legacy
# @change interface.
#
# In the event that the block device is created through the initial command
# line, the VM will start in the stopped state regardless of whether '-S' is
# used.  The intention is for a management tool to query the block devices to
# determine which ones are encrypted, set the passwords with this command, and
# then start the guest with the @cont command.
#
# @device:   the name of the device to set the password on
#
# @password: the password to use for the device
#
# Returns: nothing on success
#          If @device is not a valid block device, DeviceNotFound
#          If @device is not encrypted, DeviceNotEncrypted
#          If @password is not valid for this device, InvalidPassword
#
# Notes:  Not all block formats support encryption and some that do are not
#         able to validate that a password is correct.  Disk corruption may
#         occur if an invalid password is specified.
#
# Since: 0.14.0
##
{ 'command': 'block_passwd', 'data': {'device': 'str', 'password': 'str'} }

##
# @balloon:
#
# Request the balloon driver to change its balloon size.
#
# @value: the target size of the balloon in bytes
#
# Returns: Nothing on success
#          If the balloon driver is enabled but not functional because the KVM
#            kernel module cannot support it, KvmMissingCap
#          If no balloon device is present, DeviceNotActive
#
# Notes: This command just issues a request to the guest.  When it returns,
#        the balloon size may not have changed.  A guest can change the balloon
#        size independent of this command.
#
# Since: 0.14.0
##
{ 'command': 'balloon', 'data': {'value': 'int'} }

##
# @block_resize
#
# Resize a block image while a guest is running.
#
# @device:  the name of the device to get the image resized
#
# @size:  new image size in bytes
#
# Returns: nothing on success
#          If @device is not a valid block device, DeviceNotFound
#          If @size is negative, InvalidParameterValue
#          If the block device has no medium inserted, DeviceHasNoMedium
#          If the block device does not support resize, Unsupported
#          If the block device is read-only, DeviceIsReadOnly
#          If a long-running operation is using the device, DeviceInUse
#
# Since: 0.14.0
##
{ 'command': 'block_resize', 'data': { 'device': 'str', 'size': 'int' }}

##
# @NewImageMode
#
# An enumeration that tells QEMU how to set the backing file path in
# a new image file.
#
# @existing: QEMU should look for an existing image file.
#
# @absolute-paths: QEMU should create a new image with absolute paths
# for the backing file.
#
# Since: 1.1
##
{ 'enum': 'NewImageMode'
  'data': [ 'existing', 'absolute-paths' ] }

##
# @BlockdevSnapshot
#
# @device:  the name of the device to generate the snapshot from.
#
# @snapshot-file: the target of the new image. A new file will be created.
#
# @format: #optional the format of the snapshot image, default is 'qcow2'.
#
# @mode: #optional whether and how QEMU should create a new image, default is
# 'absolute-paths'.
##
{ 'type': 'BlockdevSnapshot',
  'data': { 'device': 'str', 'snapshot-file': 'str', '*format': 'str',
            '*mode': 'NewImageMode' } }

##
# @BlockdevAction
#
# A discriminated record of operations that can be performed with
# @transaction.
##
{ 'union': 'BlockdevAction',
  'data': {
       'blockdev-snapshot-sync': 'BlockdevSnapshot',
   } }

##
# @transaction
#
# Atomically operate on a group of one or more block devices.  If
# any operation fails, then the entire set of actions will be
# abandoned and the appropriate error returned.  The only operation
# supported is currently blockdev-snapshot-sync.
#
#  List of:
#  @BlockdevAction: information needed for the device snapshot
#
# Returns: nothing on success
#          If @device is not a valid block device, DeviceNotFound
#          If @device is busy, DeviceInUse will be returned
#          If @snapshot-file can't be created, OpenFileFailed
#          If @snapshot-file can't be opened, OpenFileFailed
#          If @format is invalid, InvalidBlockFormat
#
# Note: The transaction aborts on the first failure.  Therefore, there will
# be only one device or snapshot file returned in an error condition, and
# subsequent actions will not have been attempted.
#
# Since 1.1
##
{ 'command': 'transaction',
  'data': { 'actions': [ 'BlockdevAction' ] } }

##
# @blockdev-snapshot-sync
#
# Generates a synchronous snapshot of a block device.
#
# @device:  the name of the device to generate the snapshot from.
#
# @snapshot-file: the target of the new image. If the file exists, or if it
#                 is a device, the snapshot will be created in the existing
#                 file/device. If does not exist, a new file will be created.
#
# @format: #optional the format of the snapshot image, default is 'qcow2'.
#
# @mode: #optional whether and how QEMU should create a new image, default is
# 'absolute-paths'.
#
# Returns: nothing on success
#          If @device is not a valid block device, DeviceNotFound
#          If @snapshot-file can't be opened, OpenFileFailed
#          If @format is invalid, InvalidBlockFormat
#
# Since 0.14.0
##
{ 'command': 'blockdev-snapshot-sync',
  'data': { 'device': 'str', 'snapshot-file': 'str', '*format': 'str',
            '*mode': 'NewImageMode'} }

##
# @human-monitor-command:
#
# Execute a command on the human monitor and return the output.
#
# @command-line: the command to execute in the human monitor
#
# @cpu-index: #optional The CPU to use for commands that require an implicit CPU
#
# Returns: the output of the command as a string
#
# Since: 0.14.0
#
# Notes: This command only exists as a stop-gap.  It's use is highly
#        discouraged.  The semantics of this command are not guaranteed.
#
#        Known limitations:
#
#        o This command is stateless, this means that commands that depend
#          on state information (such as getfd) might not work
#
#       o Commands that prompt the user for data (eg. 'cont' when the block
#         device is encrypted) don't currently work
##
{ 'command': 'human-monitor-command',
  'data': {'command-line': 'str', '*cpu-index': 'int'},
  'returns': 'str' } 

##
# @migrate_cancel
#
# Cancel the current executing migration process.
#
# Returns: nothing on success
#
# Notes: This command succeeds even if there is no migration process running.
#
# Since: 0.14.0
##
{ 'command': 'migrate_cancel' }

##
# @migrate_set_downtime
#
# Set maximum tolerated downtime for migration.
#
# @value: maximum downtime in seconds
#
# Returns: nothing on success
#
# Since: 0.14.0
##
{ 'command': 'migrate_set_downtime', 'data': {'value': 'number'} }

##
# @migrate_set_speed
#
# Set maximum speed for migration.
#
# @value: maximum speed in bytes.
#
# Returns: nothing on success
#
# Notes: A value lesser than zero will be automatically round up to zero.
#
# Since: 0.14.0
##
{ 'command': 'migrate_set_speed', 'data': {'value': 'int'} }

##
# @ObjectPropertyInfo:
#
# @name: the name of the property
#
# @type: the type of the property.  This will typically come in one of four
#        forms:
#
#        1) A primitive type such as 'u8', 'u16', 'bool', 'str', or 'double'.
#           These types are mapped to the appropriate JSON type.
#
#        2) A legacy type in the form 'legacy<subtype>' where subtype is the
#           legacy qdev typename.  These types are always treated as strings.
#
#        3) A child type in the form 'child<subtype>' where subtype is a qdev
#           device type name.  Child properties create the composition tree.
#
#        4) A link type in the form 'link<subtype>' where subtype is a qdev
#           device type name.  Link properties form the device model graph.
#
# Since: 1.1
#
# Notes: This type is experimental.  Its syntax may change in future releases.
##
{ 'type': 'ObjectPropertyInfo',
  'data': { 'name': 'str', 'type': 'str' } }

##
# @qom-list:
#
# This command will list any properties of a object given a path in the object
# model.
#
# @path: the path within the object model.  See @qom-get for a description of
#        this parameter.
#
# Returns: a list of @ObjectPropertyInfo that describe the properties of the
#          object.
#
# Since: 1.1
#
# Notes: This command is experimental.  It's syntax may change in future
#        releases.
##
{ 'command': 'qom-list',
  'data': { 'path': 'str' },
  'returns': [ 'ObjectPropertyInfo' ] }

##
# @qom-get:
#
# This command will get a property from a object model path and return the
# value.
#
# @path: The path within the object model.  There are two forms of supported
#        paths--absolute and partial paths.
#
#        Absolute paths are derived from the root object and can follow child<>
#        or link<> properties.  Since they can follow link<> properties, they
#        can be arbitrarily long.  Absolute paths look like absolute filenames
#        and are prefixed  with a leading slash.
#
#        Partial paths look like relative filenames.  They do not begin
#        with a prefix.  The matching rules for partial paths are subtle but
#        designed to make specifying objects easy.  At each level of the
#        composition tree, the partial path is matched as an absolute path.
#        The first match is not returned.  At least two matches are searched
#        for.  A successful result is only returned if only one match is
#        found.  If more than one match is found, a flag is return to
#        indicate that the match was ambiguous.
#
# @property: The property name to read
#
# Returns: The property value.  The type depends on the property type.  legacy<>
#          properties are returned as #str.  child<> and link<> properties are
#          returns as #str pathnames.  All integer property types (u8, u16, etc)
#          are returned as #int.
#
# Since: 1.1
#
# Notes: This command is experimental and may change syntax in future releases.
##
{ 'command': 'qom-get',
  'data': { 'path': 'str', 'property': 'str' },
  'returns': 'visitor',
  'gen': 'no' }

##
# @qom-set:
#
# This command will set a property from a object model path.
#
# @path: see @qom-get for a description of this parameter
#
# @property: the property name to set
#
# @value: a value who's type is appropriate for the property type.  See @qom-get
#         for a description of type mapping.
#
# Since: 1.1
#
# Notes: This command is experimental and may change syntax in future releases.
##
{ 'command': 'qom-set',
  'data': { 'path': 'str', 'property': 'str', 'value': 'visitor' },
  'gen': 'no' }

##
# @set_password:
#
# Sets the password of a remote display session.
#
# @protocol: `vnc' to modify the VNC server password
#            `spice' to modify the Spice server password
#
# @password: the new password
#
# @connected: #optional how to handle existing clients when changing the
#                       password.  If nothing is specified, defaults to `keep' 
#                       `fail' to fail the command if clients are connected
#                       `disconnect' to disconnect existing clients
#                       `keep' to maintain existing clients
#
# Returns: Nothing on success
#          If Spice is not enabled, DeviceNotFound
#          If @protocol does not support connected, InvalidParameter
#          If @protocol is invalid, InvalidParameter
#          If any other error occurs, SetPasswdFailed
#
# Notes: If VNC is not enabled, SetPasswdFailed is returned.
#
# Since: 0.14.0
##
{ 'command': 'set_password',
  'data': {'protocol': 'str', 'password': 'str', '*connected': 'str'} }

##
# @expire_password:
#
# Expire the password of a remote display server.
#
# @protocol: the name of the remote display protocol `vnc' or `spice'
#
# @time: when to expire the password.
#        `now' to expire the password immediately
#        `never' to cancel password expiration
#        `+INT' where INT is the number of seconds from now (integer)
#        `INT' where INT is the absolute time in seconds
#
# Returns: Nothing on success
#          If @protocol is `spice' and Spice is not active, DeviceNotFound
#          If an error occurs setting password expiration, SetPasswdFailed
#          If @protocol is not `spice' or 'vnc', InvalidParameter
#
# Since: 0.14.0
#
# Notes: Time is relative to the server and currently there is no way to
#        coordinate server time with client time.  It is not recommended to
#        use the absolute time version of the @time parameter unless you're
#        sure you are on the same machine as the QEMU instance.
##
{ 'command': 'expire_password', 'data': {'protocol': 'str', 'time': 'str'} }

##
# @eject:
#
# Ejects a device from a removable drive.
#
# @device:  The name of the device
#
# @force:   @optional If true, eject regardless of whether the drive is locked.
#           If not specified, the default value is false.
#
# Returns:  Nothing on success
#           If @device is not a valid block device, DeviceNotFound
#           If @device is not removable and @force is false, DeviceNotRemovable
#           If @force is false and @device is locked, DeviceLocked
#
# Notes:    Ejecting a device will no media results in success
#
# Since: 0.14.0
##
{ 'command': 'eject', 'data': {'device': 'str', '*force': 'bool'} }

##
# @change-vnc-password:
#
# Change the VNC server password.
#
# @target:  the new password to use with VNC authentication
#
# Since: 1.1
#
# Notes:  An empty password in this command will set the password to the empty
#         string.  Existing clients are unaffected by executing this command.
##
{ 'command': 'change-vnc-password', 'data': {'password': 'str'} }

##
# @change:
#
# This command is multiple commands multiplexed together.
#
# @device: This is normally the name of a block device but it may also be 'vnc'.
#          when it's 'vnc', then sub command depends on @target
#
# @target: If @device is a block device, then this is the new filename.
#          If @device is 'vnc', then if the value 'password' selects the vnc
#          change password command.   Otherwise, this specifies a new server URI
#          address to listen to for VNC connections.
#
# @arg:    If @device is a block device, then this is an optional format to open
#          the device with.
#          If @device is 'vnc' and @target is 'password', this is the new VNC
#          password to set.  If this argument is an empty string, then no future
#          logins will be allowed.
#
# Returns: Nothing on success.
#          If @device is not a valid block device, DeviceNotFound
#          If @format is not a valid block format, InvalidBlockFormat
#          If the new block device is encrypted, DeviceEncrypted.  Note that
#          if this error is returned, the device has been opened successfully
#          and an additional call to @block_passwd is required to set the
#          device's password.  The behavior of reads and writes to the block
#          device between when these calls are executed is undefined.
#
# Notes:  It is strongly recommended that this interface is not used especially
#         for changing block devices.
#
# Since: 0.14.0
##
{ 'command': 'change',
  'data': {'device': 'str', 'target': 'str', '*arg': 'str'} }

##
# @block_set_io_throttle:
#
# Change I/O throttle limits for a block drive.
#
# @device: The name of the device
#
# @bps: total throughput limit in bytes per second
#
# @bps_rd: read throughput limit in bytes per second
#
# @bps_wr: write throughput limit in bytes per second
#
# @iops: total I/O operations per second
#
# @ops_rd: read I/O operations per second
#
# @iops_wr: write I/O operations per second
#
# Returns: Nothing on success
#          If @device is not a valid block device, DeviceNotFound
#          If the argument combination is invalid, InvalidParameterCombination
#
# Since: 1.1
## 
{ 'command': 'block_set_io_throttle',
  'data': { 'device': 'str', 'bps': 'int', 'bps_rd': 'int', 'bps_wr': 'int',
            'iops': 'int', 'iops_rd': 'int', 'iops_wr': 'int' } }

# @block_stream:
#
# Copy data from a backing file into a block device.
#
# The block streaming operation is performed in the background until the entire
# backing file has been copied.  This command returns immediately once streaming
# has started.  The status of ongoing block streaming operations can be checked
# with query-block-jobs.  The operation can be stopped before it has completed
# using the block_job_cancel command.
#
# If a base file is specified then sectors are not copied from that base file and
# its backing chain.  When streaming completes the image file will have the base
# file as its backing file.  This can be used to stream a subset of the backing
# file chain instead of flattening the entire image.
#
# On successful completion the image file is updated to drop the backing file
# and the BLOCK_JOB_COMPLETED event is emitted.
#
# @device: the device name
#
# @base:   #optional the common backing file name
#
# Returns: Nothing on success
#          If streaming is already active on this device, DeviceInUse
#          If @device does not exist, DeviceNotFound
#          If image streaming is not supported by this device, NotSupported
#          If @base does not exist, BaseNotFound
#
# Since: 1.1
##
{ 'command': 'block_stream', 'data': { 'device': 'str', '*base': 'str' } }

##
# @block_job_set_speed:
#
# Set maximum speed for a background block operation.
#
# This command can only be issued when there is an active block job.
#
# Throttling can be disabled by setting the speed to 0.
#
# @device: the device name
#
# @value:  the maximum speed, in bytes per second
#
# Returns: Nothing on success
#          If the job type does not support throttling, NotSupported
#          If streaming is not active on this device, DeviceNotActive
#
# Since: 1.1
##
{ 'command': 'block_job_set_speed',
  'data': { 'device': 'str', 'value': 'int' } }

##
# @block_job_cancel:
#
# Stop an active block streaming operation.
#
# This command returns immediately after marking the active block streaming
# operation for cancellation.  It is an error to call this command if no
# operation is in progress.
#
# The operation will cancel as soon as possible and then emit the
# BLOCK_JOB_CANCELLED event.  Before that happens the job is still visible when
# enumerated using query-block-jobs.
#
# The image file retains its backing file unless the streaming operation happens
# to complete just as it is being cancelled.
#
# A new block streaming operation can be started at a later time to finish
# copying all data from the backing file.
#
# @device: the device name
#
# Returns: Nothing on success
#          If streaming is not active on this device, DeviceNotActive
#          If cancellation already in progress, DeviceInUse
#
# Since: 1.1
##
{ 'command': 'block_job_cancel', 'data': { 'device': 'str' } }

##
# @ObjectTypeInfo:
#
# This structure describes a search result from @qom-list-types
#
# @name: the type name found in the search
#
# Since: 1.1
#
# Notes: This command is experimental and may change syntax in future releases.
##
{ 'type': 'ObjectTypeInfo',
  'data': { 'name': 'str' } }

##
# @qom-list-types:
#
# This command will return a list of types given search parameters
#
# @implements: if specified, only return types that implement this type name
#
# @abstract: if true, include abstract types in the results
#
# Returns: a list of @ObjectTypeInfo or an empty list if no results are found
#
# Since: 1.1
#
# Notes: This command is experimental and may change syntax in future releases.
##
{ 'command': 'qom-list-types',
  'data': { '*implements': 'str', '*abstract': 'bool' },
  'returns': [ 'ObjectTypeInfo' ] }

##
<<<<<<< HEAD
# @migrate
#
# Migrates the current running guest to another Virtual Machine.
#
# @uri: the Uniform Resource Identifier of the destination VM
#
# @blk: #optional do block migration (full disk copy)
#
# @inc: #optional incremental disk copy migration
#
# @detach: this argument exists only for compatibility reasons and
#          is ignored by QEMU
#
# Returns: nothing on success
#
# Since: 0.14.0
##
{ 'command': 'migrate',
  'data': {'uri': 'str', '*blk': 'bool', '*inc': 'bool', '*detach': 'bool' } }
=======
# @xen-save-devices-state:
#
# Save the state of all devices to file. The RAM and the block devices
# of the VM are not saved by this command.
#
# @filename: the file to save the state of the devices to as binary
# data. See xen-save-devices-state.txt for a description of the binary
# format.
#
# Returns: Nothing on success
#          If @filename cannot be opened, OpenFileFailed
#          If an I/O error occurs while writing the file, IOError
#
# Since: 1.1
##
{ 'command': 'xen-save-devices-state', 'data': {'filename': 'str'} }
>>>>>>> c234572d
<|MERGE_RESOLUTION|>--- conflicted
+++ resolved
@@ -1665,7 +1665,6 @@
   'returns': [ 'ObjectTypeInfo' ] }
 
 ##
-<<<<<<< HEAD
 # @migrate
 #
 # Migrates the current running guest to another Virtual Machine.
@@ -1685,7 +1684,7 @@
 ##
 { 'command': 'migrate',
   'data': {'uri': 'str', '*blk': 'bool', '*inc': 'bool', '*detach': 'bool' } }
-=======
+
 # @xen-save-devices-state:
 #
 # Save the state of all devices to file. The RAM and the block devices
@@ -1701,5 +1700,4 @@
 #
 # Since: 1.1
 ##
-{ 'command': 'xen-save-devices-state', 'data': {'filename': 'str'} }
->>>>>>> c234572d
+{ 'command': 'xen-save-devices-state', 'data': {'filename': 'str'} }